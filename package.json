{
  "name": "nsa-the-rainier-probe",
  "version": "0.1.0",
  "private": true,
  "scripts": {
    "dev": "next dev",
    "build": "next build",
    "start": "next start",
    "lint": "eslint"
  },
  "dependencies": {
    "@chakra-ui/react": "^3.27.0",
    "@emotion/react": "^11.14.0",
    "@types/react-datepicker": "^6.2.0",
    "aws-amplify": "^6.15.7",
    "leaflet": "^1.9.4",
    "next": "15.5.4",
    "next-themes": "^0.4.6",
    "react": "19.1.0",
    "react-datepicker": "^8.7.0",
    "react-dom": "19.1.0",
    "react-icons": "^5.5.0",
    "react-leaflet": "^5.0.0"
  },
  "devDependencies": {
    "@aws-amplify/backend": "^1.16.1",
    "@aws-amplify/backend-cli": "^1.8.0",
    "@eslint/eslintrc": "^3",
<<<<<<< HEAD
    "@types/leaflet": "^1.9.20",
=======
    "@types/fs-extra": "^11.0.4",
>>>>>>> ad102839
    "@types/node": "^20",
    "@types/react": "^19",
    "@types/react-dom": "^19",
    "aws-cdk-lib": "^2.204.0",
    "constructs": "^10.4.2",
    "esbuild": "^0.25.10",
    "eslint": "^9",
    "eslint-config-next": "15.5.4",
    "fs-extra": "^11.3.2",
    "tsx": "^4.20.6",
    "typescript": "^5.9.3"
  }
}<|MERGE_RESOLUTION|>--- conflicted
+++ resolved
@@ -26,11 +26,8 @@
     "@aws-amplify/backend": "^1.16.1",
     "@aws-amplify/backend-cli": "^1.8.0",
     "@eslint/eslintrc": "^3",
-<<<<<<< HEAD
     "@types/leaflet": "^1.9.20",
-=======
     "@types/fs-extra": "^11.0.4",
->>>>>>> ad102839
     "@types/node": "^20",
     "@types/react": "^19",
     "@types/react-dom": "^19",
